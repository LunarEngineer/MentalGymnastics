--- conflicted
+++ resolved
@@ -5,11 +5,7 @@
 from stable_baselines3 import A2C
 from stable_baselines3.common.env_checker import check_env
 from mentalgym.envs import MentalEnv
-<<<<<<< HEAD
-from mentalgym.utils.data import testing_df, make_dataset
-=======
-from mentalgym.utils.data import testing_df, make_sk2c
->>>>>>> c9ea0d43
+from mentalgym.utils.data import testing_df, make_sk2c, make_dataset
 import gin
 import gym
 import os
@@ -176,12 +172,8 @@
     hparams = {}
     hparams["dataset"] = "SK2C"
     hparams["verbose"] = 0
-<<<<<<< HEAD
-    hparams["num_episodes"] = 1
-=======
     hparams["experiment_folder"] = 'experiment_one'
     hparams["num_episodes"] = 500
->>>>>>> c9ea0d43
     hparams["number_functions"] = 8
     hparams["max_steps"] = 5
     hparams["seed"] = None
@@ -200,62 +192,19 @@
     hparams["net_batch_size"] = 512
 
     if hparams["dataset"] == "MNIST":
-<<<<<<< HEAD
-
         set_list = make_dataset('MNIST')
+    else                                # hparams["dataset"] == "SK2C"
+        set_list = make_sk2c()
         
-        # (Xtrain, ytrain), (Xtest, ytest) = tf.keras.datasets.mnist.load_data()
-        # Xtrain = (Xtrain - np.mean(Xtrain, axis=0)) / (np.std(Xtrain) + 1e-7)
-        # Xtest = (Xtest - np.mean(Xtest, axis=0)) / (np.std(Xtest) + 1e-7)
-        # Xtrain, Xval = Xtrain[0:5000], Xtrain[50000:55000]
-        # ytrain, yval = ytrain[0:5000], ytrain[50000:55000]
-        # Xtrain = Xtrain.reshape((Xtrain.shape[0], -1))
-        # Xval = Xval.reshape((Xval.shape[0], -1))
-        # Xtest = Xtest.reshape((Xtest.shape[0], -1))
-        # dataset = pd.DataFrame(Xtrain).assign(output=ytrain)
-        # valset = pd.DataFrame(Xval).assign(output=yval)
-        # testset = pd.DataFrame(Xtest)
-        # set_list = [dataset, valset, testset] 
-        # hparams["n_classes"] = 10
-=======
-        (Xtrain, ytrain), (Xtest, ytest) = tf.keras.datasets.mnist.load_data()
-        Xtrain = (Xtrain - np.mean(Xtrain, axis=0)) / (np.std(Xtrain) + 1e-7)
-        Xtest = (Xtest - np.mean(Xtest, axis=0)) / (np.std(Xtest) + 1e-7)
-        Xtrain, Xval = Xtrain[0:5000], Xtrain[50000:55000]
-        ytrain, yval = ytrain[0:5000], ytrain[50000:55000]
-        Xtrain = Xtrain.reshape((Xtrain.shape[0], -1))
-        Xval = Xval.reshape((Xval.shape[0], -1))
-        Xtest = Xtest.reshape((Xtest.shape[0], -1))
-        dataset = pd.DataFrame(Xtrain).assign(output=ytrain)
-        valset = pd.DataFrame(Xval).assign(output=yval)
-        testset = pd.DataFrame(Xtest)
-        hparams["n_classes"] = 10
-    elif hparams["dataset"] == "SK2C":
-        dataset, valset, testset = make_sk2c()
-        hparams["n_classes"] = 2
->>>>>>> c9ea0d43
-    else:
-        dataset = testing_df
-        hparams["n_classes"] = 2 #TODO: Need to bring in from data.py
-
     env = MentalEnv(
             set_list=set_list,
-            # dataset=dataset,
-            # valset=valset,
-            # testset=testset,
             number_functions=hparams["number_functions"],
             max_steps=hparams["max_steps"],
             verbose=hparams["verbose"],
             epochs=hparams["epochs"],
             net_lr=hparams["net_lr"],
-<<<<<<< HEAD
-            net_batch_size=hparams["net_batch_size"]
-            # n_classes=hparams["n_classes"]
-=======
             net_batch_size=hparams["net_batch_size"],
-            n_classes=hparams["n_classes"],
             function_bank_directory=hparams["experiment_folder"]
->>>>>>> c9ea0d43
         )
 
     agent = MentalAgent(env, num_episodes = hparams["num_episodes"])

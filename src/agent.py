import numpy as np
import tensorflow as tf
import pandas as pd
from sklearn.datasets import make_classification
from stable_baselines3 import A2C
from stable_baselines3.common.env_checker import check_env
from mentalgym.envs import MentalEnv
from mentalgym.utils.data import testing_df, make_sk2c, make_dataset
import gin
import gym
import os

from stable_baselines3.common.callbacks import BaseCallback

@gin.configurable
class MentalAgent:
    def __init__(
        self, 
        env: gym.Env,
        num_episodes: int = 1,
        hidden_layers: tuple = (10,),
        gamma: float = 0.99,
        alpha_start: float = 0.001,
        alpha_const: float = 2.0,
        alpha_maintain: float = 0.00001,
        epsilon_start: float = 1.0,
        epsilon_const: float = 20.0,
        epsilon_maintain: float = 0.01,
        buffer_len: int = 100,
        num_active_fns_init: int = 3,
        verbose: bool = False
    ):
        """Initialize the RL agent, including setting up its environment"""

        # Instantiate environment
        self.env = env

        self.num_episodes = num_episodes
        self.max_steps = self.env.max_steps

        #  Check custom environment and output additional warnings if needed
        if verbose:
            check_env(self.env)

        # Create A2C Agent
        # policy_kwargs = dict(act_fun=tf.nn.tanh, net_arch=[32, 32])
        self.model = A2C(
                "MlpPolicy",
                self.env,
                learning_rate=alpha_start,
                n_steps=1,
                gamma=gamma,
                verbose=1
            )
        #   policy_kwargs)

    def train(
            self,
            log_dir: str = None,
            callback = None
        ):
        """Train the RL agent.

        self.model.n_steps: number of env steps per update
        total_timesteps: number of times the agent will update, which should
            be roughly self.num_episodes * self.max_steps
        environment steps needed to achieve the total_timesteps:
            total_timesteps * self.model.n_steps"""
        
        self.model.tensorboard_log = log_dir
        self.model.learn(
            total_timesteps=self.num_episodes * self.max_steps,
            callback=callback, 
            log_interval=self.max_steps
            )

class TensorboardCallback(BaseCallback):
    """
    Custom callback for plotting additional values in tensorboard.
    """

    def __init__(self, verbose=0):
        super(TensorboardCallback, self).__init__(verbose)

    def _on_step(self) -> bool:
        # Log scalar value (here a random variable)
        value = np.random.random()
        self.logger.record('random_value', value)

        # self.logger.record('', )

        return True

class CustomCallback(BaseCallback):
    """
    A custom callback that derives from ``BaseCallback``.

    :param verbose: (int) Verbosity level 0: not output 1: info 2: debug
    """
    def __init__(self, log_dir, n_episodes, verbose=0):
        super(CustomCallback, self).__init__(verbose)
        # Those variables will be accessible in the callback
        # (they are defined in the base class)
        # The RL model
        # self.model = None  # type: BaseAlgorithm
        # An alias for self.model.get_env(), the environment used for training
        # self.training_env = None  # type: Union[gym.Env, VecEnv, None]
        # Number of time the callback was called
        # self.n_calls = 0  # type: int
        # self.num_timesteps = 0  # type: int
        # local and global variables
        # self.locals = None  # type: Dict[str, Any]
        # self.globals = None  # type: Dict[str, Any]
        # The logger object, used to report things in the terminal
        # self.logger = None  # stable_baselines3.common.logger
        # # Sometimes, for event callback, it is useful
        # # to have access to the parent object
        # self.parent = None  # type: Optional[BaseCallback]

        self.reward_dict = {}
        self.comp_dict = {}
        self.reward_history = []
        self.ep_reward = []
        self.log_dir = log_dir
        self.n_episodes = n_episodes
        self.ep_count = 0

    def _on_training_start(self) -> None:
        """
        This method is called before the first rollout starts.
        """
        pass


    def _on_step(self) -> bool:
        """
        This method will be called by the model after each call to `env.step()`.

        For child callback (of an `EventCallback`), this will be called
        when the event is triggered.

        :return: (bool) If the callback returns False, training is aborted early.
        """

        # print('REWARDS ----- ', self.model.rewards)
        # print(self.timestep)

        # self.ep_reward.append(self.training_env.env_method('return_last_reward')[0])
        # done = self.training_env.env_method('return_done')[0]
        # if done:
            
        #     print('D O N E')
        #     if self.ep_count < self.n_episodes:

        #         f = open(os.path.join(self.log_dir, 'ep_reward.csv'), "a")  

        #         # writing newline character
        #         f.write(str(np.sum(self.ep_reward)))
        #         f.write(',')
        #         f.close()

        #         self.reward_history.append(np.sum(self.ep_reward))
        #         self.ep_reward = []
                
        #         stats = self.training_env.env_method('return_statistics')[0]
                
        #         print('\nSTATS\n', stats)

        #         self.function_stats = stats
        #         functions = stats.iloc[785:]

        #         for _ in range(len(functions.id.to_list())):
        #             try: 
        #                 self.reward_dict[functions.iloc[_].id].append(functions.iloc[_].score_reward_mean.item())
        #             except:
        #                 self.reward_dict[functions.iloc[_].id] = [functions.iloc[_].score_reward_mean.item()]
        #             try: 
        #                 self.comp_dict[functions.iloc[_].id].append(functions.iloc[_].score_complexity_mean.item())
        #             except:
        #                 self.comp_dict[functions.iloc[_].id] = [functions.iloc[_].score_complexity_mean.item()]
                
        #         print(self.reward_dict)
        #         print(self.comp_dict)
        #     self.ep_count+=1
        return True

    def _on_training_end(self) -> None:
        """
        This event is triggered before exiting the `learn()` method.
        """
        self.timestep
        pass

if __name__ == "__main__":
    # Customize training run **HERE**
    hparams = {}
    hparams["dataset"] = "SK2C"
    hparams["verbose"] = 0
    hparams["experiment_folder"] = 'experiment_one'
<<<<<<< HEAD
    hparams["num_episodes"] = 1
=======
    hparams["num_episodes"] = 50
>>>>>>> 94e7abf2
    hparams["number_functions"] = 8
    hparams["max_steps"] = 5
    hparams["seed"] = None
    hparams["hidden_layers"] = (10,)
    hparams["gamma"] = 0.99
    hparams["alpha_start"] = 0.001
    hparams["alpha_const"] = 2.0
    hparams["alpha_maintain"] = 0.00001
    hparams["epsilon_start"] = 1.0
    hparams["epsilon_const"] = 20.0
    hparams["epsilon_maintain"] = 0.01
    hparams["buffer_len"] = 100
    hparams["num_active_fns_init"] = 3
    hparams["epochs"] = 1
    hparams["net_lr"] = 1e-2
    hparams["net_batch_size"] = 512

    if hparams["dataset"] == "MNIST":
        set_list = make_dataset('MNIST')
<<<<<<< HEAD
    else:                                
=======
    else:                                # hparams["dataset"] == "SK2C"
>>>>>>> 94e7abf2
        set_list = make_sk2c()

    kwargs = {"force_refresh": False}
    env = MentalEnv(
            set_list=set_list,
            number_functions=hparams["number_functions"],
            max_steps=hparams["max_steps"],
            verbose=hparams["verbose"],
            epochs=hparams["epochs"],
            net_lr=hparams["net_lr"],
            net_batch_size=hparams["net_batch_size"],
            function_bank_directory=hparams["experiment_folder"],
            **kwargs,
        )

    agent = MentalAgent(env, num_episodes = hparams["num_episodes"])
    agent.train()

<|MERGE_RESOLUTION|>--- conflicted
+++ resolved
@@ -11,6 +11,7 @@
 import os
 
 from stable_baselines3.common.callbacks import BaseCallback
+from stable_baselines3.common.logger import TensorBoardOutputFormat
 
 @gin.configurable
 class MentalAgent:
@@ -82,126 +83,50 @@
     def __init__(self, verbose=0):
         super(TensorboardCallback, self).__init__(verbose)
 
+    def _on_training_start(self):
+        self._log_freq = 1000  # log every 1000 calls
+
+        output_formats = self.logger.Logger.CURRENT.output_formats
+        self.tb_formatter = next(formatter for formatter in output_formats if isinstance(formatter, TensorBoardOutputFormat))
+
     def _on_step(self) -> bool:
-        # Log scalar value (here a random variable)
-        value = np.random.random()
-        self.logger.record('random_value', value)
 
-        # self.logger.record('', )
+        max_steps = self.training_env.get_attr('max_steps')[0]
+        if self.num_timesteps % max_steps == 0 and self.num_timesteps != 0:
+            stats = self.training_env.env_method('return_statistics')[0]
+            n_classes = self.training_env.get_attr('n_classes')[0]
+            
+            # TODO: un-hardcode this
+            if n_classes == 2:
+                functions = stats.iloc[101+3:]    # SK2C
+            else:
+                functions = stats.iloc[785+3:]    # MNIST
 
+            # print('\nREWARD MEAN\n', functions.tail(1).score_reward_mean.item())
+            # print('\nACC MEAN\n', functions.tail(1).score_accuracy_mean.item())
+            # print('\nCOMPLEXITY MEAN\n', functions.tail(1).score_complexity_mean.item())
+
+            self.tb_formatter.writer.add_scalars(f'complexity & acc', {
+                                                  'mean_complexity': functions.tail(1).score_complexity_mean.item(),
+                                                  'mean_acc': functions.tail(1).score_accuracy_mean.item(),
+                                                }, self.num_timesteps)
+            self.tb_formatter.writer.add_scalars(f'mean reward', {
+                                                  'mean_reward': functions.tail(1).score_reward_mean.item()
+                                                }, self.num_timesteps)
+            self.tb_formatter.writer.flush()
+
+        # print('NUM Timesteps\n', self.num_timesteps, max_steps)
+        
         return True
 
-class CustomCallback(BaseCallback):
-    """
-    A custom callback that derives from ``BaseCallback``.
-
-    :param verbose: (int) Verbosity level 0: not output 1: info 2: debug
-    """
-    def __init__(self, log_dir, n_episodes, verbose=0):
-        super(CustomCallback, self).__init__(verbose)
-        # Those variables will be accessible in the callback
-        # (they are defined in the base class)
-        # The RL model
-        # self.model = None  # type: BaseAlgorithm
-        # An alias for self.model.get_env(), the environment used for training
-        # self.training_env = None  # type: Union[gym.Env, VecEnv, None]
-        # Number of time the callback was called
-        # self.n_calls = 0  # type: int
-        # self.num_timesteps = 0  # type: int
-        # local and global variables
-        # self.locals = None  # type: Dict[str, Any]
-        # self.globals = None  # type: Dict[str, Any]
-        # The logger object, used to report things in the terminal
-        # self.logger = None  # stable_baselines3.common.logger
-        # # Sometimes, for event callback, it is useful
-        # # to have access to the parent object
-        # self.parent = None  # type: Optional[BaseCallback]
-
-        self.reward_dict = {}
-        self.comp_dict = {}
-        self.reward_history = []
-        self.ep_reward = []
-        self.log_dir = log_dir
-        self.n_episodes = n_episodes
-        self.ep_count = 0
-
-    def _on_training_start(self) -> None:
-        """
-        This method is called before the first rollout starts.
-        """
-        pass
-
-
-    def _on_step(self) -> bool:
-        """
-        This method will be called by the model after each call to `env.step()`.
-
-        For child callback (of an `EventCallback`), this will be called
-        when the event is triggered.
-
-        :return: (bool) If the callback returns False, training is aborted early.
-        """
-
-        # print('REWARDS ----- ', self.model.rewards)
-        # print(self.timestep)
-
-        # self.ep_reward.append(self.training_env.env_method('return_last_reward')[0])
-        # done = self.training_env.env_method('return_done')[0]
-        # if done:
-            
-        #     print('D O N E')
-        #     if self.ep_count < self.n_episodes:
-
-        #         f = open(os.path.join(self.log_dir, 'ep_reward.csv'), "a")  
-
-        #         # writing newline character
-        #         f.write(str(np.sum(self.ep_reward)))
-        #         f.write(',')
-        #         f.close()
-
-        #         self.reward_history.append(np.sum(self.ep_reward))
-        #         self.ep_reward = []
-                
-        #         stats = self.training_env.env_method('return_statistics')[0]
-                
-        #         print('\nSTATS\n', stats)
-
-        #         self.function_stats = stats
-        #         functions = stats.iloc[785:]
-
-        #         for _ in range(len(functions.id.to_list())):
-        #             try: 
-        #                 self.reward_dict[functions.iloc[_].id].append(functions.iloc[_].score_reward_mean.item())
-        #             except:
-        #                 self.reward_dict[functions.iloc[_].id] = [functions.iloc[_].score_reward_mean.item()]
-        #             try: 
-        #                 self.comp_dict[functions.iloc[_].id].append(functions.iloc[_].score_complexity_mean.item())
-        #             except:
-        #                 self.comp_dict[functions.iloc[_].id] = [functions.iloc[_].score_complexity_mean.item()]
-                
-        #         print(self.reward_dict)
-        #         print(self.comp_dict)
-        #     self.ep_count+=1
-        return True
-
-    def _on_training_end(self) -> None:
-        """
-        This event is triggered before exiting the `learn()` method.
-        """
-        self.timestep
-        pass
 
 if __name__ == "__main__":
     # Customize training run **HERE**
     hparams = {}
-    hparams["dataset"] = "SK2C"
+    hparams["dataset"] = "MNIST"
     hparams["verbose"] = 0
     hparams["experiment_folder"] = 'experiment_one'
-<<<<<<< HEAD
-    hparams["num_episodes"] = 1
-=======
     hparams["num_episodes"] = 50
->>>>>>> 94e7abf2
     hparams["number_functions"] = 8
     hparams["max_steps"] = 5
     hparams["seed"] = None
@@ -221,11 +146,7 @@
 
     if hparams["dataset"] == "MNIST":
         set_list = make_dataset('MNIST')
-<<<<<<< HEAD
-    else:                                
-=======
     else:                                # hparams["dataset"] == "SK2C"
->>>>>>> 94e7abf2
         set_list = make_sk2c()
 
     kwargs = {"force_refresh": False}

import logging
import time
from typing import Optional
import numpy as np
from numpy.typing import ArrayLike
from scipy.spatial import cKDTree
import gym
import gin
import torch
import torch.nn as nn
from torch.utils.data import DataLoader
import torch.utils.data as data_utils
import pandas as pd
from mentalgym.functionbank import FunctionBank
from mentalgym.types import Function, FunctionSet
from mentalgym.utils.function import make_function, make_id
from mentalgym.functions.composed import ComposedFunction
import mentalgym.functions.composed
from mentalgym.utils.reward import connection_reward, linear_completion_reward
from mentalgym.utils.spaces import (
    refresh_experiment_container,
    append_to_experiment,
)
from mentalgym.functions.atomic import Linear, ReLU, Dropout
from mentalgym.constants import (
    experiment_space_fields,
    linear_i,
    relu_i,
    dropout_i,
    linear_output_size,
    dropout_p,
)


# Customize pandas DataFrame display width
pd.set_option("display.expand_frame_repr", False)

__FUNCTION_BANK_KWARGS__ = {
    "function_bank_directory",
    "dataset_scraper_function",
    "sampling_function",
    "pruning_function",
}

# Standard logging.
# TODO: Replace print statements.
logger = logging.getLogger(__name__)


@gin.configurable
class MentalEnv(gym.Env):
    """A Mental Gymnasium Environment.

    This class allows a reinforcement learning agent to learn to
    'paint by numbers' with composed functions. It can select
    functions from the palette to drop onto the experiment.

    Parameters
    ----------
    dataset: pd.DataFrame
        This is a modeling dataset.
    valset: pd.DataFrame
        This is the validation set.
    testset: pd.DataFrame
        This is the test set.
    experiment_space_min: ArrayLike = numpy.array([0., 0.])
        This is an array of numbers which represents the minimum
        coordinates for functions.
    experiment_space_max: ArrayLike = numpy.array([100., 100.])
        This is an array of numbers which represents the maximum
        coordinates for functions.
    number_functions: int = 8
        This is the number of 'living' functions that the function
        bank will maintain. This does not cap the number of functions
        in the bank, it merely places a constraint on the number
        of functions which can be sampled.
    max_steps: int = 4
        The maximum number of steps the agent can take in an
        episode.
    epochs: int = 5
    net_lr: float = 0.0001
    net_batch_size: int = 128
    n_classes: int = 2
    seed: Optional[int] = None
        This is used to seed randomness.
    verbose: bool = False
        This can be used to produce verbose logging.
    **kwargs: Any
        Optional keyword arguments. Current values allowed:
        * function_bank_directory: The directory where the function
            bank will instantiate and look for a function manifest.
        * dataset_scraper_function: The function which creates
            experiment nodes from a modeling dataset.
        * sampling_function: A function which samples the function
            bank to return Functions. Please see mentalgym.utils.sampling
            for more information.
        * pruning_function: A function which prunes the function
            bank to return Functions. Please see mentalgym.utils.spaces
            for more information.
    """

    metadata = {"render.modes": ["human"]}

    def __init__(
        self,
        dataset: pd.DataFrame,
        valset: pd.DataFrame,
        testset: pd.DataFrame,
        experiment_space_min: ArrayLike = np.array([0.0, 0.0]),
        experiment_space_max: ArrayLike = np.array([100.0, 100.0]),
        number_functions: int = 8,
        max_steps: int = 4,
        epochs: int = 5,
        net_lr: float = 0.0001,
        net_batch_size: int = 128,
        n_classes: int = 2,
        seed: Optional[int] = None,
        verbose: bool = False,
        **kwargs,
    ):
        """Sets up the gym environment.

        This instantiates a function bank and an experiment space.
        """
        super(MentalEnv, self).__init__()

        dataset.columns = [str(_) for _ in dataset.columns]
        valset.columns = [str(_) for _ in valset.columns]
        testset.columns = [str(_) for _ in testset.columns]
        self.dataset = dataset
<<<<<<< HEAD
        
        self.done = None
        self.last_reward = None
        
=======
        self.valset = valset
        self.testset = testset

>>>>>>> 8180c313
        ############################################################
        #                 Store Hyperparameters                    #
        ############################################################
        # These are used in building the experiment space and when
        #   validating agent actions.
        self.experiment_space_min = np.array(experiment_space_min)
        self.experiment_space_max = np.array(experiment_space_max)
        # This is used in the function bank.
        self.number_functions = number_functions
        # The maximum number of actions the agent
        self.max_steps = max_steps
        # This is used to seed randomness.
        self._seed = seed
        # This is used to grab any parameters for the function bank.
        scrape_kwargs = [_ for _ in kwargs if _ in __FUNCTION_BANK_KWARGS__]
        self._function_bank_kwargs = {_: kwargs.pop(_) for _ in scrape_kwargs}
        # This is storing the dimensionality of the experiment
        #   space for convenience
        self.ndim = len(experiment_space_min)
        # These are convenience properties that make subsetting
        #   a little more readable.
        self._loc_fields = [f"exp_loc_{_}" for _ in range(self.ndim)]
        self._state_fields = ["i"] + self._loc_fields
        self._verbose = verbose
        ############################################################
        #             Instantiate the Function Space               #
        #                                                          #
        # This is the data structure used by the gym which holds   #
        #   composed functions that have been created over time.   #
        ############################################################
        self._function_bank = FunctionBank(
            modeling_data=self.dataset,
            population_size=number_functions,
            **self._function_bank_kwargs,
        )
        ############################################################
        #            Instantiate the Experiment Space              #
        #                                                          #
        # This is the data structure used by the gym which holds   #
        #   composed functions that the agent has placed onto the  #
        #   canvas. This is built in reset.                        #
        ############################################################
        self._episode = -1
        self.state = self.reset()
        ############################################################
        #           Instantiate the Observation Space              #
        ############################################################
        # The observation space, representing the state, is a
        #   (max_steps + I) x m sized snapshot of the experiment
        #   space. It is filled sequentially as the agent adds nodes
        #   to the experiment. The first I instances of data are
        #   representative of the i / o nodes (the features of the
        #   modeling data and the output node), while the remaining
        #   max_steps instances are composed or intermediate
        #   functions added to the space. The columns represent:
        #
        #   * The integer 'function id' representing the integer
        #       index in the function bank.
        #   * The location to emplace the function (minimum 2d)
        # TODO: Stable baselines recommends this to be flattened, symmetric,
        # and normalized.
        # TODO: If we do that we just need to change the parse.
        self.observation_space = gym.spaces.Box(
            low=-np.inf,
            high=np.inf,
            shape=(1 + self.ndim, self._state_length),
        )
        ############################################################
        #              Instantiate the Action Space                #
        ############################################################
        # The action space is a 1 x m array representing:
        #   * The integer 'function id' representing the integer
        #       index in the function bank.
        #   * The location to emplace the function (minimum 2d)
        #   * The radius to use to connect to functions in the
        #       experiment space.
        # A two-dimensional experiment space will look like:
        # [id, x, y, r]
        # The shape of the action space is id + num_dim + r
        self._action_size = self.ndim + 2
        self.action_space = gym.spaces.Box(
            low=-np.inf, high=np.inf, shape=(self._action_size,)
        )

        ############################################################
        # Hyperparameters for Training and Testing composed Net    #
        ############################################################
        self.epochs = epochs
        self.net_lr = net_lr
        self.net_batch_size = net_batch_size
        self.n_classes = n_classes

        if self._verbose:
            status_message = f"""Environment Init:
            Episodic Information
            --------------------
            Maximum number of steps in episode: {max_steps}

            Space Information
            -----------------
            Experiment Space:
                Dimensionality: {self.ndim}
                Minimum node locations: {experiment_space_min}
                Maximum node locations: {experiment_space_max}
                Location fields: {self._loc_fields}

            Function Bank:
                Maximum number of living functions: {number_functions}
                Key Word Arguments: {self._function_bank_kwargs}

            State Space:
                Features from experiment space: {self._state_fields}
                State Space Length: {self._state_length}

            Miscellaneous
            -------------
            Random seed: {seed}
            """
            print(status_message)

    def step(self, action: Optional[ArrayLike] = None) -> ArrayLike:
        """Interprets action and puts a node into experiment space.

        Parameters
        ----------
        action: ArrayLike
            This is a 1 x m array representing an id, location, and
            radius for a new action.

        Returns
        -------
        state: ArrayLike
            This is a (max_steps + I) x m sized array representing
            the experiment space.
        """
        # Default values here, or pass some info?
        info = {}
        ############################################################
        #                       Bookkeeping                        #
        ############################################################
        # This is to prevent errors below.
        done = False
        # This iterator is used to let the gym know when to terminate.
        self._step += 1
        # This is defaulted to False and updated later on if we snap
        #   the output.
        connected_to_sink = False

        ############################################################
        #                     Function Parsing                     #
        #                                                          #
        # This section is used to parse the output from the agent. #
        ############################################################
        # Parse the function index. This ensures the function index
        #   is in the appropriate range of values.
        action_index = int(
            np.round(
                np.clip(
                    action[0], 0, self._function_bank.idxmax()
                )
            )
        )
        # This extracts the function location from the action.
        # This 'clips' the action location to the interior of the
        #   experiment space. It is already a float array, so nothing
        #   further is required.
        action_location = np.clip(
            15 * action[1:-1], self.experiment_space_min, self.experiment_space_max
        )  # TODO: remove multiplier
        # This extracts the function radius from the action.
        # This 'clips' the radius to be non-negative
        action_radius = np.clip(
            20 * action[-1], 0, None
        )  # TODO: remove multiplier

        # Verbose logging here for development and troubleshooting.
        if self._verbose:
            debug_message = f"""Action Parse:
            Passed action: {action}
            Parsed action:
            \tIndex: {action_index}
            \tLocation: {action_location}
            \tRadius: {action_radius}
            """
            print(debug_message)

        ############################################################
        #                    Function Building                     #
        #                                                          #
        # This section uses the extracted index, location, and     #
        #   radius to build a representation and add it to the     #
        #   experiment space, dependent on the Function type.      #
        ############################################################
        # Use the action index to query the function bank and get
        #   the Function representation.
        function_row: pd.DataFrame = self._function_bank.query(
            "i == {}".format(action_index)
        )
        function_set: FunctionSet = function_row.to_dict(orient="records")

        # This should never return more than one Function.
        err_msg = f"""Function Error:
        When querying functions with index i == {action_index}
        the result were not a one-element iterable.

        Actual Results
        --------------
        {function_set}
        """
        assert len(function_set) == 1, err_msg
        fun: Function = function_set[0]
        # Pull out the important bits of the Function here.
        # These are the elements that are added to the experiment
        #   space.
        err_msg = f"""Function Error:
        When querying functions to place only composed and atomic
        functions should be returned.

        Actual Type
        -----------
        {fun['type']}
        """
        f_type: str = fun["type"]
        assert f_type in ["composed", "atomic"], err_msg
        # Dependent on what the Function type is, it will be handled
        #   differently.

        # If function is composed, add directly to experiment space after
        #   providing its location in the experiment space and the function
        #   bank
        if f_type == "composed":
            fun["exp_loc_0"] = action_location[0]
            fun["exp_loc_1"] = action_location[1]
            self._experiment_space = append_to_experiment(
                experiment_space_container=self._experiment_space,
                function_bank=self._function_bank,
                composed_functions=[fun],
            )
        # Build properties of atomic functions then add to experiment space
        else:
            # Build KD tree with all function locations currently in exp space
            tree = cKDTree(self._experiment_space[self._loc_fields].values)

            # Query the KD Tree for all points within the action radius.
            idx = tree.query_ball_point(action_location, action_radius)

            # If any indices are returned it's a valid action
            if len(idx):
                # This uses the returned indices to subset the
                #   experiment space. This can contain input,
                #   intermediate, composed, and output nodes.
                connected_df = self._experiment_space.iloc[idx]

                # Don't allow ReLUs to connect to source nodes
                if action_index == relu_i:
                    connected_df = connected_df[connected_df.type != "source"]
                    if connected_df.empty:
                        return self.state, 0, done, info

                # Add current function to experiment space
                self._build_atomic_function(
                    action_index, action_location, connected_df
                )

                # If current function connects to output, then trigger
                #   episode completion and connect function to sink.
                output_df = connected_df.query('type == "sink"')
                if output_df.shape[0]:
                    last_index = self._experiment_space.tail(1).index.item()
                    connected_to_sink = True
                    self._experiment_space.at[
                        self._experiment_space.query(
                            'type=="sink"'
                        ).index.item(),
                        "input",
                    ] = [self._experiment_space.tail(1).id.item()]

        if self._verbose:
            debug_message = f"""Function Build:
            Queried Function:\n{fun}
            Queried Function Type: {fun['type']}

            New Experiment Space
            --------------------\n{self._experiment_space}
            """
            print(debug_message)

        # Return a minor reward if there are *any* nodes added.
        reward = connection_reward(
            self._experiment_space, self._function_bank
        )
<<<<<<< HEAD
        self.last_reward = reward
        # Default values here, or pass some info?
        info = {}
=======


>>>>>>> 8180c313
        # Extract the state space.
        self.state = self.build_state()
        if self._verbose:
            debug_message = f"""End of Step:
            Connected to the sink node: {connected_to_sink}
            Hit maximum steps: {self._step >= self.max_steps}
            Total Reward: {reward}
            Done: {done}

            State Observation
            -----------------\n{self.state}
            """
            print(debug_message)

        # Check to see if it's time to call it a day.
        done = connected_to_sink or (self._step >= self.max_steps)
        self.done = done
        
        if done:
            # Create an experiment space without sources or sinks.  This is
            # useful for several functions below
            intermediate_es = self._experiment_space.query(
                '(type != "source") and (type != "sink")'
            )

            # Check if net is empty, and if so, return 0 reward
            if not len(intermediate_es.index):
<<<<<<< HEAD
                self.last_reward = 0
                return state, 0, done, info
=======
                return self.state, 0, done, info
>>>>>>> 8180c313

            # Check if net has exactly 1 composed function coneected to the
            # sink, and if so return 0 reward
            if (
                len(intermediate_es.index) == 1
                and connected_to_sink
                and intermediate_es.iloc[0]["type"] == "composed"
            ):
<<<<<<< HEAD
                self.last_reward = 0
                return state, 0, done, info
=======
                return self.state, 0, done, info
>>>>>>> 8180c313

            # Else we have a legitimate net: connect to a sink if needed.
            if not connected_to_sink:
                # Build tree with intermediate function locations
                tree = cKDTree(intermediate_es[self._loc_fields].values)

                # Location of sink
                sink_loc = self._experiment_space.query('type == "sink"')[
                    self._loc_fields
                ]

                # Find closest intermediate function to sink node and attach
                last_es_index = tree.query(sink_loc, k=1)[1][0]
                self._experiment_space.at[
                    self._experiment_space.query('type=="sink"').index.item(),
                    "input",
                ] = [intermediate_es.iloc[last_es_index].id]

                # We need to count the number of sources and sinks here
                #   in order to find the last layer's index, since the
                #   intermediate experiment space lost that information
                num_sources_and_sinks = len(
                    self._experiment_space.query(
                        '(type == "source") or (type == "sink")'
                    )
                )
                last_index = last_es_index + num_sources_and_sinks

            print("\nFinal Experiment Space:\n", self._experiment_space)

            # TODO: Use the make_function to generate the ID, then create
            #   a new composed function like you're doing. The ID will
            #   get updated in the 'id' field and added to the hyperparameter
            #   field {'id': inp}
            # This composed function *is* your net. Assign it to a model,
            #   and call it on the input.

            # Generate ID and get output size for newly composed function
            # TODO allow for concatenation of arbitrary number of output
            #   layers
            id = make_id()
            composed_output_size = self._experiment_space.iloc[
                last_index
            ].hyperparameters["output_size"]

            # Get final id
            final_id = self._experiment_space.iloc[last_index].id

            # Instantiate new composed function
            new_composed_fn = ComposedFunction(
                id,
                self._experiment_space,
                self._function_bank,
                output_size=composed_output_size,
            )

            # Make new composed function
            made_function = make_function(
                function_id=id,
                function_object=ComposedFunction,
                function_hyperparameters={
                    "input_size": new_composed_fn.input_size,
                    "output_size": new_composed_fn.output_size,
                    "function_dir": new_composed_fn._function_dir
                },
                function_inputs=list(new_composed_fn.inputs.keys()),
                function_type="composed",
            )

            # Append new composed function to function bank
            self._function_bank.append(made_function)
            print("\nFUNCTION BANK:\n", self._function_bank.to_df())

            model = new_composed_fn
            model._module_dict['output'] = nn.Linear(new_composed_fn.output_size, self.n_classes)

            # Set training data
            new_fn_space = new_composed_fn._net_subspace
            cols = new_fn_space.query('type == "source"').id.values

            Xtrain = self.dataset[cols].values
            ytrain = self.dataset.loc[:, self.dataset.columns == 'output'].values.squeeze()

            # Set validation data
            Xval = self.valset[cols].values
            yval = self.valset.loc[:, self.valset.columns == 'output'].values.squeeze()

            print("\nMODEL:", model.parameters)
            complexity = new_composed_fn.complexity
            optimizer = torch.optim.Adam(model.parameters(), lr=self.net_lr)
            criterion = nn.CrossEntropyLoss()

            train_loss_history = []
            train_acc_history = []
            valid_loss_history = []
            valid_acc_history = []
            best_acc = 0.0
            for epoch in range(self.epochs):
                # Train
                batched_train_data, batched_train_label = self._generate_batched_data(Xtrain, ytrain)
                self._adjust_learning_rate(optimizer, epoch)
                epoch_loss, epoch_acc = self._train_net(epoch, batched_train_data, batched_train_label, model, optimizer, criterion, final_id)
                train_loss_history.append(epoch_loss)
                train_acc_history.append(epoch_acc)

                # Validate
                batched_val_data, batched_val_label = self._generate_batched_data(Xval, yval)
                valid_loss, valid_acc = self._validate_net(batched_val_data, batched_val_label, model, criterion, final_id)
                print("* Validation Accuracy: {accuracy:.4f}".format(accuracy=valid_acc))

                valid_loss_history.append(valid_loss)
                valid_acc_history.append(valid_acc)

                if valid_acc > best_acc:
                    best_acc = valid_acc

            # Add the completion reward.
            reward += float(
                linear_completion_reward(self._experiment_space, None, best_acc)
            )

            # self._function_bank.score(** experiment_space.IDs)

        return self.state, reward, done, info

    def _generate_batched_data(self, data, label):
        batched_data = []
        batched_label = []
        indices = list(range(len(label)))

        for i in range(0, len(label), self.net_batch_size):
            batched_data.append(np.array([data[j] for j in indices[i:i+self.net_batch_size]]))
            batched_label.append([label[j] for j in indices[i:i+self.net_batch_size]])
        return batched_data, batched_label

    def _adjust_learning_rate(self, optimizer, epoch):
        lr_start = self.net_lr
        lr_max = 1e-1
        lr = min(lr_max, lr_start / (epoch + 1))
        for param_group in optimizer.param_groups:
            param_group['lr'] = lr

<<<<<<< HEAD
        self.last_reward = reward
        return state, reward, done, info
=======
>>>>>>> 8180c313

    def _build_atomic_function(
        self, action_index, action_location, connected_df
    ):
        """Takes an action index and action location for an atomic function
        and builds the corresponding row to be added to the experiment space.

        Parameters
        ----------
        action_index: float
            The function the agent chose to drop. Should be an atomic action.
        action_location: tuple(float, float)
            Where in the experiment space the function is dropped
        input_df: pd.DataFrame

        """
        # Check if valid atomic function
        assert action_index in [linear_i, relu_i, dropout_i]

        # Extract class of function
        function_class = self._function_bank.query(
            "i=={}".format(action_index)
        ).object.item()

        # Find all inputs to function
        inputs_df = connected_df.query('type != "sink"')
        inputs_hparams = inputs_df.hyperparameters.to_list()

        # Add all input sizes together
        sum_of_inputs = self._sum_inputs(inputs_hparams)

        # Set function-specific hyperparameters
        if function_class == ReLU:
            intermediate_i = relu_i
            function_parameters = {
                "output_size": sum_of_inputs,
                "input_size": sum_of_inputs,
            }
        elif function_class == Dropout:
            intermediate_i = dropout_i
            function_parameters = {
                "p": dropout_p,
                "output_size": sum_of_inputs,
                "input_size": sum_of_inputs,
            }
        elif function_class == Linear:
            intermediate_i = linear_i
            function_parameters = {
                "output_size": linear_output_size,
                "input_size": sum_of_inputs,
            }

        # Create dictionary representation of function attributes
        built_function = make_function(
            function_index=intermediate_i,
            function_object=function_class,
            function_type="intermediate",
            function_inputs=inputs_df.id.to_list(),
            function_location=action_location,
            function_hyperparameters=function_parameters,
        )

        # Extract only fields needed for experiment space
        locs = [x for x in built_function.keys() if x.startswith("exp_loc")]
        new_function = {
            k: v
            for k, v in built_function.items()
            if k in experiment_space_fields + locs
        }

        # Add new function to experiment space
        self._experiment_space = append_to_experiment(
            experiment_space_container=self._experiment_space,
            function_bank=self._function_bank,
            composed_functions=[new_function],
        )

    def _sum_inputs(self, inputs_hparams):
        """ Checks container of hyperparameter dictionaries in order to
            compute the input width of a given layer.  Each dictionary
            in the container should represent a layer that is itself an
            input to the layer whose input width we're computing.
            Therefore, we're going to be checking each dict's "output_size".

        Inputs
        ----------
        Container of dictionaries

        Returns
        ----------
        Sum of the outputs of all layers represented in the container
        """
        sum_of_inputs = 0
        for parameter_dict in inputs_hparams:
            # If the dictionary is empty, assume output of this layer is a
            #   single column
            if not len(parameter_dict):
                sum_of_inputs += 1
            # Otherwise it's the sum of the output size from the
            #   layer above tacked on to the accumulating value.
            else:
                sum_of_inputs += parameter_dict["output_size"]
        return sum_of_inputs

    def _accuracy(self, output, target):
        """Computes the precision@k for the specified values of k"""
        batch_size = target.shape[0]
        _, pred = torch.max(output, dim=-1)
        correct = pred.eq(target).sum() * 1.0
        acc = correct / batch_size
        return acc

    def _train_net(self, epoch, batched_train_data, batched_train_label, model, optimizer, criterion, final_id):

        epoch_loss = 0.0
        hits = 0
        count_samples = 0.0
        for idx, (input, target) in enumerate(zip(batched_train_data, batched_train_label)):
            start_time = time.time()
            input = torch.Tensor(input)
            target = torch.LongTensor(target)
            if torch.cuda.is_available():
                input = input.cuda()
                target = target.cuda()

            optimizer.zero_grad()
            out = model._recursive_forward(final_id, input)

            try:
                assert target[target<0].numel() == 0 and target[target>=self.n_classes]. numel() == 0
            except:
                print("Bad targets:", target[target<0], target[target>=self.n_classes])
            loss = criterion(out, target)
            loss.backward()
            optimizer.step()

            with torch.no_grad():
                batch_acc = self._accuracy(out, target)
                epoch_loss += loss
                hits += batch_acc * input.shape[0]
                count_samples += input.shape[0]
                forward_time = time.time() - start_time
                if idx % 1 == 0:
                    print(('Epoch: [{0}][{1}/{2}]\t'
                      'Batch Time {batch_time:.3f} \t'
                      'Batch Loss {loss:.4f}\t'
                      'Train Accuracy ' + "{accuracy:.4f}" '\t').format(
                    epoch, idx+1, len(batched_train_data), batch_time=forward_time,
                    loss=loss, accuracy=batch_acc))
        epoch_loss /= len(batched_train_data)
        epoch_acc = hits / count_samples

        print("* Average Training Accuracy of Epoch {} is: {:.4f}".format(epoch, epoch_acc))

        return epoch_loss, epoch_acc

    def _validate_net(self, batched_test_data, batched_test_label, model, criterion, final_id):
        epoch_loss = 0.0
        hits = 0
        count_samples = 0.0
        for idx, (input, target) in enumerate(zip(batched_test_data, batched_test_label)):
            start_time = time.time()
            input = torch.Tensor(input)
            target = torch.LongTensor(target)
            if torch.cuda.is_available():
                input = input.cuda()
                target = target.cuda()

            with torch.no_grad():
                out = model._recursive_forward(final_id, input) # TODO: Need ID
                loss = criterion(out, target)
                batch_acc = self._accuracy(out, target)
                epoch_loss += loss
                hits += batch_acc * input.shape[0]
                count_samples += input.shape[0]
                forward_time = time.time() - start_time
                if idx % 1 == 0:
                    print(('Validate: [{0}/{1}]\t'
                      'Batch Time {batch_time:.3f} \t'
                      'Batch Loss {loss:.4f}\t'
                      'Batch Accuracy ' + "{accuracy:.4f}" '\t').format(
                        idx+1, len(batched_test_data), batch_time=forward_time,
                        loss=loss, accuracy=batch_acc))
        epoch_loss /= len(batched_test_data)
        epoch_acc = hits / count_samples

        return epoch_loss, epoch_acc

    def build_state(self) -> ArrayLike:
        """Builds an observation from experiment space."""
        _exp_state = self._experiment_space[self._state_fields].values
        _pad_state = np.zeros(
            (self._state_length - _exp_state.shape[0], 1 + self.ndim)
        )
        return np.concatenate([_exp_state, _pad_state]).T

    def reset(self):
        """Initialize state space.

        This creates an empty canvas for the experiment space
        consisting of nothing but input and output nodes.
        """
<<<<<<< HEAD
        self.net_init = nn.ModuleList([])
        self.done = True        # must be True for callbacks to function properly
        self.last_reward = 0
=======
>>>>>>> 8180c313
        # Reset the step counter
        self._step = 0
        # Increment the episode counter
        self._episode += 1
        if self._episode > 0:
            print("\n\nEPISODE:", self._episode)
        # Fill the experiment space.
        self._experiment_space = refresh_experiment_container(
            function_bank=self._function_bank,
            min_loc=self.experiment_space_min,
            max_loc=self.experiment_space_max,
        )

        # Get the number of input and output.
        n_io = self._experiment_space.query(
            'type in ["source", "sink"]'
        ).shape[0]
        # Set the state length.
        self._state_length = n_io + self.max_steps
        # Then build the state.
        self.state = self.build_state()
        # And save the bank.
        # TODO: Uncomment this when ready to test it.
        self._function_bank._save_bank()
        if self._verbose:
            debug_message = f"""Environment Reset:
            Current Step: {self._step}

            Current Experiment Space
            ------------------------\n{self._experiment_space}

            Current Observation Space
            -------------------------\n{self.state}

            Current Function Bank
            ---------------------\n{self._function_bank.to_df()}
            """
            print(debug_message)
        return self.state

    def render(self, mode="human"):
        pass

    def close(self):
<<<<<<< HEAD
        pass

    def return_done(self):
        return self.done
    
    def return_last_reward(self):
        return self.last_reward

    def return_statistics(self):
        return self._function_bank.function_statistics()

    def return_function_bank(self):
        return self._function_bank.to_df()


class AverageMeter(object):
    """Computes and stores the average and current value"""

    def __init__(self):
        self.reset()

    def reset(self):
        self.val = 0
        self.avg = 0
        self.sum = 0
        self.count = 0

    def update(self, val, n=1):
        self.val = val
        self.sum += val * n
        self.count += n
        self.avg = self.sum / self.count
=======
        pass
>>>>>>> 8180c313
<|MERGE_RESOLUTION|>--- conflicted
+++ resolved
@@ -128,16 +128,13 @@
         valset.columns = [str(_) for _ in valset.columns]
         testset.columns = [str(_) for _ in testset.columns]
         self.dataset = dataset
-<<<<<<< HEAD
         
         self.done = None
         self.last_reward = None
         
-=======
         self.valset = valset
         self.testset = testset
 
->>>>>>> 8180c313
         ############################################################
         #                 Store Hyperparameters                    #
         ############################################################
@@ -429,14 +426,11 @@
         reward = connection_reward(
             self._experiment_space, self._function_bank
         )
-<<<<<<< HEAD
         self.last_reward = reward
         # Default values here, or pass some info?
         info = {}
-=======
-
-
->>>>>>> 8180c313
+
+
         # Extract the state space.
         self.state = self.build_state()
         if self._verbose:
@@ -464,12 +458,8 @@
 
             # Check if net is empty, and if so, return 0 reward
             if not len(intermediate_es.index):
-<<<<<<< HEAD
                 self.last_reward = 0
-                return state, 0, done, info
-=======
                 return self.state, 0, done, info
->>>>>>> 8180c313
 
             # Check if net has exactly 1 composed function coneected to the
             # sink, and if so return 0 reward
@@ -478,12 +468,8 @@
                 and connected_to_sink
                 and intermediate_es.iloc[0]["type"] == "composed"
             ):
-<<<<<<< HEAD
                 self.last_reward = 0
-                return state, 0, done, info
-=======
                 return self.state, 0, done, info
->>>>>>> 8180c313
 
             # Else we have a legitimate net: connect to a sink if needed.
             if not connected_to_sink:
@@ -626,11 +612,8 @@
         for param_group in optimizer.param_groups:
             param_group['lr'] = lr
 
-<<<<<<< HEAD
         self.last_reward = reward
-        return state, reward, done, info
-=======
->>>>>>> 8180c313
+        return self.state, reward, done, info
 
     def _build_atomic_function(
         self, action_index, action_location, connected_df
@@ -833,12 +816,9 @@
         This creates an empty canvas for the experiment space
         consisting of nothing but input and output nodes.
         """
-<<<<<<< HEAD
         self.net_init = nn.ModuleList([])
         self.done = True        # must be True for callbacks to function properly
         self.last_reward = 0
-=======
->>>>>>> 8180c313
         # Reset the step counter
         self._step = 0
         # Increment the episode counter
@@ -883,7 +863,6 @@
         pass
 
     def close(self):
-<<<<<<< HEAD
         pass
 
     def return_done(self):
@@ -896,26 +875,4 @@
         return self._function_bank.function_statistics()
 
     def return_function_bank(self):
-        return self._function_bank.to_df()
-
-
-class AverageMeter(object):
-    """Computes and stores the average and current value"""
-
-    def __init__(self):
-        self.reset()
-
-    def reset(self):
-        self.val = 0
-        self.avg = 0
-        self.sum = 0
-        self.count = 0
-
-    def update(self, val, n=1):
-        self.val = val
-        self.sum += val * n
-        self.count += n
-        self.avg = self.sum / self.count
-=======
-        pass
->>>>>>> 8180c313
+        return self._function_bank.to_df()
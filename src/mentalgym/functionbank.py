--- conflicted
+++ resolved
@@ -1,20 +1,11 @@
-<<<<<<< HEAD
 """Contains the function bank class and supporting code."""
 from __future__ import annotations
 
 import json
 import os
 import pandas as pd
-=======
-"""Contains the function bank class and supporting code.
 
-The function bank is a class which stores composed functions on top of atomic functions.
-"""
-from __futures__ import annotation
-import pandas as pd
 from collections import defaultdict
-from mentalgym.types import Function, FunctionSet
->>>>>>> 09f69d6b
 
 from mentalgym.types import Function, FunctionSet
 from mentalgym.utils.validation import validate_function_bank
@@ -30,12 +21,7 @@
     functions.
 
     The functions are stored locally in a dictionary of dictionaries.
-<<<<<<< HEAD
     These dictionaries are created via the ._build_bank function.
-=======
-    These dictionaries are created via the .build function, are
-    updated by the .update function, are pruned by the .prune function.
->>>>>>> 09f69d6b
 
     These dictionaries are mirrored to local disk when calling
     _save_bank() as a json (check)

"""Contains data and data utilities for the environment."""
import tempfile
import pandas as pd
from mentalgym.functionbank import FunctionBank
# from mentalgym.utils.function import dataset_to_functions
from sklearn.datasets import make_classification

####################################################################
#                   Create simple testing data                     #
####################################################################
# This dataset will be used as a testing dataset for the Gym.
X, y = make_classification(
    n_samples=10,
    n_features=3,
    n_informative=2,
    n_redundant=1,
    n_repeated=0,
    n_classes=2,
    n_clusters_per_class=2,
    flip_y=0.01,
    class_sep=1.0,
    shift=0.0,
    scale=1.0,
    shuffle=True,
    random_state=42
)
testing_df = pd.DataFrame(
    X,
    columns=[
        "column_0",
        "column_1",
        "column_2"
    ]
).assign(output=y)

####################################################################
#                Create simple Experiment Space                    #
####################################################################
# This base container has the input and output elements of the
# testing dataset within it.

# base_container = refresh_experiment_container(
#     pd.DataFrame(dataset_to_functions(testing_df))
# )


class Empty():
    pass

####################################################################
#                Simple Composed Function Example                  #
####################################################################
# This base container has the input and output elements of the
#   testing dataset within it. These functions are added to extend
#   the space. These represent actions which would be made by agents
#   during the course of an episode.

function_composed_one = {
    'i': 2,
    'id': 'steve',
    'type': 'composed',
    'input': ['column_0'],
    'object': Empty,
    'exp_loc_0': 25.,
    'exp_loc_1': 50.,
}
function_composed_two = {
    'i': 3,
    'id': 'bob',
    'type': 'composed',
    'object': Empty,
    'input': ['column_0', 'column_1'],
    'exp_loc_0': 50.,
    'exp_loc_1': 75.,
}
function_composed_three = {
    'i': 4,
    'id': 'carl',
    'type': 'composed',
    'object': Empty,
    'input': ['steve', 'bob', 'column_1'],
    'exp_loc_0': 50.,
    'exp_loc_1': 75.,
}


function_set = [
    function_composed_one,
    function_composed_two,
    function_composed_three
]


<<<<<<< HEAD
####################################################################
#                  Create simple Function Bank                     #
####################################################################
# This default function bank has information for the input, output,
#   atomic, and composed functions. It reads the atomic from the
#   mentalgym.atomic module, reads the composed from the directory
#   within which it's instantiated, and reads the input and output
#   from the refreshed experiment container. Using a temp directory
#   helps with cleanup afterwards.
with tempfile.TemporaryDirectory() as d:
    function_bank = FunctionBank(
        modeling_data = testing_df,
        function_bank_directory = d
    )
=======
#function_bank = append_to_experiment(
#    base_container,
#    pd.DataFrame(function_set),
#    function_set
#)

# with tempfile.TemporaryDirectory() as d:
# real_function_bank = FunctionBank(
#     modeling_data,
#     target = None,
#     function_bank_directory: str = d
#     dataset_scraper_function: Optional[Callable] = None
#     sampling_function: Optional[Callable] = None
#     pruning_function: Optional[Callable] = None
#     population_size
# )
>>>>>>> 33fa71d3
<|MERGE_RESOLUTION|>--- conflicted
+++ resolved
@@ -91,7 +91,6 @@
 ]
 
 
-<<<<<<< HEAD
 ####################################################################
 #                  Create simple Function Bank                     #
 ####################################################################
@@ -105,22 +104,4 @@
     function_bank = FunctionBank(
         modeling_data = testing_df,
         function_bank_directory = d
-    )
-=======
-#function_bank = append_to_experiment(
-#    base_container,
-#    pd.DataFrame(function_set),
-#    function_set
-#)
-
-# with tempfile.TemporaryDirectory() as d:
-# real_function_bank = FunctionBank(
-#     modeling_data,
-#     target = None,
-#     function_bank_directory: str = d
-#     dataset_scraper_function: Optional[Callable] = None
-#     sampling_function: Optional[Callable] = None
-#     pruning_function: Optional[Callable] = None
-#     population_size
-# )
->>>>>>> 33fa71d3
+    )
--- conflicted
+++ resolved
@@ -89,10 +89,6 @@
     # Well, looks like a function, smells like a function...
     return True
 
-<<<<<<< HEAD
-def validate_function_bank(function_manifest: Dict):
-    """Validates a function bank"""
-=======
 # TODO: Finish and write testing and docs
 def validate_function_set(function_set):
     """Validates a function set.
@@ -128,5 +124,4 @@
         """
         raise Exception("")
     # There's more to be done here.
->>>>>>> d16c7c66
     raise NotImplementedError